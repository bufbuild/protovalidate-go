--- conflicted
+++ resolved
@@ -223,15 +223,14 @@
 	return prog
 }
 
-<<<<<<< HEAD
 func TestIsUri(t *testing.T) {
 	t.Parallel()
 	require.True(t, isURI("A://"))
-=======
+}
+
 func TestIsHostname(t *testing.T) {
 	t.Parallel()
 	require.True(t, isHostname("foo.example.com"))
 	require.True(t, isHostname("A.ISI.EDU"))
 	require.False(t, isHostname("İ"))
->>>>>>> 90946852
 }
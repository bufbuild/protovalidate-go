// Copyright 2023-2024 Buf Technologies, Inc.
//
// Licensed under the Apache License, Version 2.0 (the "License");
// you may not use this file except in compliance with the License.
// You may obtain a copy of the License at
//
//      http://www.apache.org/licenses/LICENSE-2.0
//
// Unless required by applicable law or agreed to in writing, software
// distributed under the License is distributed on an "AS IS" BASIS,
// WITHOUT WARRANTIES OR CONDITIONS OF ANY KIND, either express or implied.
// See the License for the specific language governing permissions and
// limitations under the License.

package cel

import (
	"testing"

	"github.com/bufbuild/protovalidate-go/internal/gen/buf/validate/conformance/cases"
	"github.com/google/cel-go/cel"
	"github.com/google/cel-go/common/types"
	"github.com/google/cel-go/common/types/ref"
	"github.com/google/cel-go/interpreter"
	"github.com/stretchr/testify/assert"
	"github.com/stretchr/testify/require"
)

func TestCELLib(t *testing.T) {
	t.Parallel()

<<<<<<< HEAD
	testValue := cases.StringConst_builder{Val: "test_string"}.Build()

	activation, err := interpreter.NewActivation(map[string]any{
		"test": testValue,
	})
	require.NoError(t, err)

	env, err := cel.NewEnv(
		cel.Lib(library{}),
		cel.Variable(
			"test",
			cel.ObjectType(
				string(testValue.ProtoReflect().Descriptor().FullName()),
			),
		),
	)

=======
	env, err := cel.NewEnv(cel.Lib(NewLibrary()))
>>>>>>> d768025b
	require.NoError(t, err)

	t.Run("ext", func(t *testing.T) {
		t.Parallel()

		tests := []struct {
			expr string
			ex   any
		}{
			{"0.0.isInf()", false},
			{"0.0.isNan()", false},
			{"(1.0/0.0).isInf()", true},
			{"(1.0/0.0).isInf(0)", true},
			{"(1.0/0.0).isInf(1)", true},
			{"(1.0/0.0).isInf(-1)", false},
			{"(-1.0/0.0).isInf()", true},
			{"(-1.0/0.0).isInf(0)", true},
			{"(-1.0/0.0).isInf(1)", false},
			{"(-1.0/0.0).isInf(-1)", true},
			{"(0.0/0.0).isNan()", true},
			{"(0.0/0.0).isInf()", false},
			{"(1.0/0.0).isNan()", false},
			{
				"[].unique()",
				true,
			},
			{
				"[true].unique()",
				true,
			},
			{
				"[true, false].unique()",
				true,
			},
			{
				"[true, true].unique()",
				false,
			},
			{
				"[1, 2, 3].unique()",
				true,
			},
			{
				"[1, 2, 1].unique()",
				false,
			},
			{
				"[1u, 2u, 3u].unique()",
				true,
			},
			{
				"[1u, 2u, 2u].unique()",
				false,
			},
			{
				"[1.0, 2.0, 3.0].unique()",
				true,
			},
			{
				"[3.0,2.0,3.0].unique()",
				false,
			},
			{
				"['abc', 'def'].unique()",
				true,
			},
			{
				"['abc', 'abc'].unique()",
				false,
			},
			{
				"[b'abc', b'123'].unique()",
				true,
			},
			{
				"[b'123', b'123'].unique()",
				false,
			},
			{
				"'1.2.3.0/24'.isIpPrefix()",
				true,
			},
			{
				"'1.2.3.4/24'.isIpPrefix()",
				true,
			},
			{
				"'1.2.3.0/24'.isIpPrefix(true)",
				true,
			},
			{
				"'1.2.3.4/24'.isIpPrefix(true)",
				false,
			},
			{
				"'fd7a:115c:a1e0:ab12:4843:cd96:626b:4000/118'.isIpPrefix()",
				true,
			},
			{
				"'fd7a:115c:a1e0:ab12:4843:cd96:626b:430b/118'.isIpPrefix()",
				true,
			},
			{
				"'fd7a:115c:a1e0:ab12:4843:cd96:626b:430b/118'.isIpPrefix(true)",
				false,
			},
			{
				"'1.2.3.4'.isIpPrefix()",
				false,
			},
			{
				"'fd7a:115c:a1e0:ab12:4843:cd96:626b:430b'.isIpPrefix()",
				false,
			},
			{
				"'1.2.3.0/24'.isIpPrefix(4)",
				true,
			},
			{
				"'1.2.3.4/24'.isIpPrefix(4)",
				true,
			},
			{
				"'1.2.3.0/24'.isIpPrefix(4,true)",
				true,
			},
			{
				"'1.2.3.4/24'.isIpPrefix(4,true)",
				false,
			},
			{
				"'fd7a:115c:a1e0:ab12:4843:cd96:626b:4000/118'.isIpPrefix(4)",
				false,
			},
			{
				"'fd7a:115c:a1e0:ab12:4843:cd96:626b:4000/118'.isIpPrefix(6)",
				true,
			},
			{
				"'fd7a:115c:a1e0:ab12:4843:cd96:626b:430b/118'.isIpPrefix(6)",
				true,
			},
			{
				"'fd7a:115c:a1e0:ab12:4843:cd96:626b:4000/118'.isIpPrefix(6,true)",
				true,
			},
			{
				"'fd7a:115c:a1e0:ab12:4843:cd96:626b:430b/118'.isIpPrefix(6,true)",
				false,
			},
			{
				"'1.2.3.0/24'.isIpPrefix(6)",
				false,
			},
			{
				"'foo@example.com'.isEmail()",
				true,
			},
			{
				"'<foo@example.com>'.isEmail()",
				false,
			},
			{
				"'  foo@example.com'.isEmail()",
				false,
			},
			{
				"'foo@example.com    '.isEmail()",
				false,
			},
			{
				"getField(test, 'val')",
				"test_string",
			},
			{
				"getField(test, 'lav')",
				types.NewErrFromString("no such field"),
			},
			{
				"getField(0, 'val')",
				types.NewErrFromString("unsupported conversion"),
			},
		}

		for _, tc := range tests {
			test := tc
			t.Run(test.expr, func(t *testing.T) {
				t.Parallel()
				prog := buildTestProgram(t, env, test.expr)
				val, _, err := prog.Eval(activation)
				if refEx, ok := test.ex.(ref.Val); ok && types.IsError(refEx) {
					refErr, ok := refEx.Value().(error)
					require.True(t, ok)
					assert.ErrorContains(t, err, refErr.Error())
				} else {
					require.NoError(t, err)
					assert.Equal(t, test.ex, val.Value())
				}
			})
		}
	})
}

func buildTestProgram(t *testing.T, env *cel.Env, expr string) cel.Program {
	t.Helper()
	ast, issues := env.Compile(expr)
	require.NoError(t, issues.Err())
	prog, err := env.Program(ast)
	require.NoError(t, err)
	return prog
}

func TestIsUri(t *testing.T) {
	t.Parallel()
	require.True(t, isURI("A://"))
}

func TestIsHostname(t *testing.T) {
	t.Parallel()
	require.True(t, isHostname("foo.example.com"))
	require.True(t, isHostname("A.ISI.EDU"))
	require.False(t, isHostname("İ"))
}

func TestIsHostAndPort(t *testing.T) {
	t.Parallel()
	require.False(t, isHostAndPort("example.com:080", false))
	require.False(t, isHostAndPort("example.com:00", false))
}<|MERGE_RESOLUTION|>--- conflicted
+++ resolved
@@ -29,7 +29,6 @@
 func TestCELLib(t *testing.T) {
 	t.Parallel()
 
-<<<<<<< HEAD
 	testValue := cases.StringConst_builder{Val: "test_string"}.Build()
 
 	activation, err := interpreter.NewActivation(map[string]any{
@@ -38,7 +37,7 @@
 	require.NoError(t, err)
 
 	env, err := cel.NewEnv(
-		cel.Lib(library{}),
+		cel.Lib(NewLibrary()),
 		cel.Variable(
 			"test",
 			cel.ObjectType(
@@ -47,9 +46,6 @@
 		),
 	)
 
-=======
-	env, err := cel.NewEnv(cel.Lib(NewLibrary()))
->>>>>>> d768025b
 	require.NoError(t, err)
 
 	t.Run("ext", func(t *testing.T) {
